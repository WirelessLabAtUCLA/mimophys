from typing import Any
from collections import abc
from collections.abc import Iterable

import numpy as np
from numpy import log10, log2

from .antenna_array import AntennaArray
from .channels import *
import matplotlib.pyplot as plt


class Network:
    """Network class.

    Attributes
    ----------
        name (str): Network name.
        links (list): List of links in the network.
        nodes (tuple): Tuple of nodes in the network.
        connections (dict): Dictionary of connections in the network.
        target_links (list): List of target links in the network.
        target_nodes (list): List of target nodes in the network.
    """

    def __init__(self, name="Network", *args, **kwargs):
        self.name = name
        self.links = {}
        self.connections = {}
        self.target_links = []
        self.target_nodes = []

    def __str__(self):
        return self.name

    def __repr__(self):
        return self.name

    # ===================================================================
    # Links and Nodes
    # ===================================================================

    @property
    def nodes(self: Iterable[AntennaArray]):
        return {key.name: key for key in self.connections.keys()}

    @nodes.setter
    def nodes(self, _):
        raise AttributeError("Cannot set nodes directly. Use add_nodes() instead.")

    def _add_node(self, node: AntennaArray):
        """Add a node to the network."""
        if node not in self.connections:
            self.connections[node] = {"dl": [], "ul": []}

    def add_nodes(self, nodes: Iterable[AntennaArray]):
        """Add nodes to the network."""
        if isinstance(nodes, Iterable):
            for node in nodes:
                self._add_node(node)
        else:
            self._add_node(nodes)

    def _add_link(self, link: Channel):
        """Add a link to the network."""
        # link.name = f"{len(self.links)}_" + link.name
        if link.name not in self.links and link not in self.links.values():
            self.links[link.name] = link
            self.add_nodes(link.tx)
            self.connections[link.tx]["dl"].append((link.rx, link))
            self.add_nodes(link.rx)
            self.connections[link.rx]["ul"].append((link.tx, link))

    def add_links(self, links: Iterable[Channel]):
        """Add links to the network."""
        if isinstance(links, Iterable):
            for link in links:
                self._add_link(link)
        else:
            self._add_link(links)

    def _remove_node(self, node: AntennaArray):
        """Remove a node and all links associated with it from the network."""
        if node in self.connections:
            for _, link in self.connections[node]["dl"]:
                # the node is the tx; remove ul from link.rx
                self.links.remove(link)
                self.connections[link.rx]["ul"].remove((node, link))
            for _, link in self.connections[node]["ul"]:
                # the node is the rx; remove dl from link.tx
                self.links.remove(link)
                self.connections[link.tx]["dl"].remove((node, link))

    def remove_nodes(self, nodes):
        """Remove nodes from the network."""
        if nodes.__iter__:
            for node in nodes:
                self._remove_node(node)
        else:
            self._remove_node(nodes)

    def _remove_link(self, link: Channel):
        """Remove a link from the network."""
        self.links.remove(link)
        self.connections[link.tx]["dl"].remove((link.rx, link))
        self.connections[link.rx]["ul"].remove((link.tx, link))

    def remove_links(self, links):
        """Remove links from the network."""
        if isinstance(links, Iterable):
            for link in links:
                self._remove_link(link)
        else:
            self._remove_link(links)

    # ===================================================================
    # Target Links and Nodes
    # ===================================================================

    @property
    def target_weights(self: Channel):
        return [node.weights for node in self.target_nodes]

    @target_weights.setter
    def target_weights(self, _):
        raise AttributeError(
            "Cannot set target_weights directly. Use add_target_nodes() instead."
        )

    def add_target_nodes(self, nodes):
        """Add target nodes to the network."""
        if isinstance(nodes, Iterable):
            for node in nodes:
                self._add_node(node)
                self.target_nodes.append(node)
        else:
            self._add_node(nodes)
            self.target_nodes.append(nodes)

    def remove_target_nodes(self, nodes):
        """Remove target nodes from the network."""
        if isinstance(nodes, Iterable):
            for node in nodes:
                self.target_nodes.remove(node)
        else:
            self.target_nodes.remove(nodes)

    def add_target_links(self, links):
        """Add target links to the network."""
        if isinstance(links, Iterable):
            for link in links:
                self._add_link(link)
                self.target_links.append(link)
        else:
            self._add_link(links)
            self.target_links.append(links)

    def remove_target_links(self, links):
        """Remove target links from the network."""
        if isinstance(links, Iterable):
            for link in links:
                self.target_links.remove(link)
        else:
            self.target_links.remove(links)

    def _is_target_link(self, link: Channel):
        return link in self.target_links

    def _is_target_node(self, node: AntennaArray):
        return node in self.target_nodes

    def is_target(self, obj: Any):
        if isinstance(obj, Channel):
            return self._is_target_link(obj)
        elif isinstance(obj, AntennaArray):
            return self._is_target_node(obj)
        else:
            raise TypeError(f"Object of type {type(obj)} is not supported.")

    # ===================================================================
    # Link measurement methods wrapper
    # ===================================================================

<<<<<<< HEAD
    def bf_gain(self, link: Channel = None, linear=False) -> float:
=======
    def bf_gain(self, link: Channel | str = None, linear=False) -> float:
>>>>>>> da8d69b7
        """Get the beamforming gain of the link in dB."""
        if link is None:
            return {
                link: self.bf_gain(link, linear=linear) for link in self.links.values()
            }
        return link.bf_gain_lin if linear else link.bf_gain

    gain = bf_gain

<<<<<<< HEAD
    def signal_power(self, link: Channel = None, linear=False) -> float:
=======
    def signal_power(self, link: Channel | str = None, linear=False) -> float:
>>>>>>> da8d69b7
        """Get the beamforming gain of the link in dB."""
        if link is None:
            return {
                link: self.signal_power(link, linear=linear)
                for link in self.links.values()
            }
        return link.signal_power_lin if linear else link.signal_power

<<<<<<< HEAD
    def bf_noise_power(self, link: Channel = None, linear=False) -> float:
=======
    def bf_noise_power(self, link: Channel | str = None, linear=False) -> float:
>>>>>>> da8d69b7
        """Get the noise power after beamforming in dBm."""
        if link is None:
            return {
                link: self.bf_noise_power(link, linear=linear)
                for link in self.links.values()
            }
        return link.bf_noise_power_lin if linear else link.bf_noise_power

<<<<<<< HEAD
    def snr(self, link: Channel = None, linear=False) -> float:
=======
    def snr(self, link: Channel | str = None, linear=False) -> float:
>>>>>>> da8d69b7
        """Get the signal-to-noise ratio (SNR) of the link."""
        if link is None:
            return {link: self.snr(link, linear=linear) for link in self.links.values()}
        return link.snr_lin if linear else link.snr

    # ===================================================================
    # Network measurement methods
    # ===================================================================
    def interference(self, link=None, linear=False) -> float:
        """Get the interference of the link."""
        # interference is the sum of bf gains of all other ul links of the rx
        if link is None:
            return {
                link: self.interference(link, linear=linear)
                for link in self.links.values()
        }
        if isinstance(link, str):
            link = self.links[link]
        interference_lin = 0
        for _, l in self.connections[link.rx]["ul"]:
            if l != link:
                interference_lin += self.signal_power(l, linear=True)
        return (
            interference_lin
            if linear
            else 10 * log10(interference_lin + np.finfo(float).tiny)
        )

    def inr(self, link=None, linear=False) -> float:
        """Get the interference-to-noise ratio (INR) of the link in dB."""
        if link is None:
            return {link: self.inr(link, linear=linear) for link in self.links.values()}
        if isinstance(link, str):
            link = self.links[link]
        inr_lin = self.interference(link, linear=True) / self.bf_noise_power(
            link, linear=True
        )
        return inr_lin if linear else 10 * log10(inr_lin + np.finfo(float).tiny)

    def sinr(self, link=None, linear=False) -> float:
        """Get the signal-to-interference-plus-noise ratio (SINR) of the link in dB."""
        if link is None:
            return {
                link: self.sinr(link, linear=linear) for link in self.links.values()
            }
        if isinstance(link, str):
            link = self.links[link]
        sinr_lin = self.signal_power(link, linear=True) / (
            self.interference(link, linear=True)
            + self.bf_noise_power(link, linear=True)
        )
        return sinr_lin if linear else 10 * log10(sinr_lin + np.finfo(float).tiny)

    def spectral_efﬁciency(self, link=None) -> float:
        """Get the spectral efﬁciency of the link in bps/Hz."""
        if link is None:
            return {link: self.spectral_efﬁciency(link) for link in self.links.values()}
        if isinstance(link, str):
            link = self.links[link]
        return float(log10(1 + 10 ** (self.sinr(link) / 10)))

    # ===================================================================
    # Plotting methods
    # ===================================================================
    def plot(self, labels=False, plane="xy", ax=None, **kwargs):
        """Plot the network."""
        coord_idx = {"xy": [0, 1], "yz": [1, 2], "xz": [0, 2]}[plane]
        if ax is None:
            fig, ax = plt.subplots(**kwargs)
        for node, value in self.connections.items():
            # plot nodes
            node_loc = node.location[coord_idx]
            # ax.scatter(*node_loc[coord_idx], "o", label=node.name)
            style = "b" if self.is_target(node) else "k"
            ax.scatter(*node_loc, s=70, facecolors=style, label=node.name)
            if labels:
                ax.annotate(
                    node.name,
                    node_loc[coord_idx],
                )
            # plot downlink
            for dl, link in value["dl"]:
                dl_loc = dl.location[coord_idx]
                style = "c-" if self.is_target(link) else "k:"
                ax.plot(
                    *np.array([node_loc, dl_loc]).T,
                    style,
                )
                ax.plot(
                    *(dl_loc + (node_loc - dl_loc) / 5),
                    "m*",
                    label=dl.name,
                )
                if labels:
                    offset = np.random.uniform(dl_loc - node_loc) * 0.1
                    ax.annotate(
                        link.name,
                        (dl_loc + node_loc) / 2
                        + np.random.uniform(dl_loc - node_loc) * 0.1,
                    )
        plt.xlabel(f"{plane[0]}-axis")
        plt.ylabel(f"{plane[1]}-axis")
        plt.title(f"{self.name}")
        if ax is None:
            plt.show()

    def plot_3d(self, ax=None, labels=False, **kwargs):
        """Plot the network in 3D."""
        if ax is None:
            fig, ax = plt.subplots(subplot_kw={"projection": "3d"}, **kwargs)
        for node, value in self.connections.items():
            # plot nodes
            node_loc = node.location
            style = "b" if self.is_target(node) else "k"
            ax.scatter(*node_loc, s=70, facecolors=style, label=node.name)
            if labels:
                ax.text(*node_loc, node.name)
            # plot downlink
            for dl, link in value["dl"]:
                dl_loc = dl.location
                style = "c-" if self.is_target(link) else "k:"
                ax.plot(
                    *np.array([node_loc, dl_loc]).T,
                    style,
                )
                ax.plot(
                    *(dl_loc + (node_loc - dl_loc) / 5),
                    "m*",
                    label=dl.name,
                )
                if labels:
                    ax.text(*(dl_loc + node_loc) / 2, link.name)
        ax.set_xlabel("X-axis")
        ax.set_ylabel("Y-axis")
        ax.set_zlabel("Z-axis")
        ax.set_title(f"{self.name}")
        plt.tight_layout()
        if ax is None:
            plt.show()
        return fig, ax

    def plot_gain(self, polar=False, weights=None, **kwargs):
        """Plot the beam pattern of the controlled nodes."""
        num_plots = len(self.target_nodes)
        num_cols = np.ceil(np.sqrt(num_plots)).astype(int)
        num_rows = np.ceil(num_plots / num_cols).astype(int)
        if "figsize" not in kwargs:
            kwargs["figsize"] = (5 * num_cols, 5 * num_rows)
        if polar:
            fig, axes = plt.subplots(
                num_rows, num_cols, subplot_kw={"polar": True}, **kwargs
            )
        else:
            fig, axes = plt.subplots(num_rows, num_cols, **kwargs)
        for i, (node, ax) in enumerate(zip(self.target_nodes, np.ravel(axes))):
            if weights is not None:
                node.plot_gain(ax=ax, weights=weights[i], polar=polar)
            else:
                node.plot_gain(ax=ax, polar=polar)
            title = ax.get_title()
            ax.set_title(f"{node.name}: {title}")
        plt.tight_layout()
        plt.show()<|MERGE_RESOLUTION|>--- conflicted
+++ resolved
@@ -181,11 +181,7 @@
     # Link measurement methods wrapper
     # ===================================================================
 
-<<<<<<< HEAD
-    def bf_gain(self, link: Channel = None, linear=False) -> float:
-=======
     def bf_gain(self, link: Channel | str = None, linear=False) -> float:
->>>>>>> da8d69b7
         """Get the beamforming gain of the link in dB."""
         if link is None:
             return {
@@ -195,11 +191,7 @@
 
     gain = bf_gain
 
-<<<<<<< HEAD
-    def signal_power(self, link: Channel = None, linear=False) -> float:
-=======
     def signal_power(self, link: Channel | str = None, linear=False) -> float:
->>>>>>> da8d69b7
         """Get the beamforming gain of the link in dB."""
         if link is None:
             return {
@@ -208,11 +200,7 @@
             }
         return link.signal_power_lin if linear else link.signal_power
 
-<<<<<<< HEAD
-    def bf_noise_power(self, link: Channel = None, linear=False) -> float:
-=======
     def bf_noise_power(self, link: Channel | str = None, linear=False) -> float:
->>>>>>> da8d69b7
         """Get the noise power after beamforming in dBm."""
         if link is None:
             return {
@@ -221,11 +209,7 @@
             }
         return link.bf_noise_power_lin if linear else link.bf_noise_power
 
-<<<<<<< HEAD
-    def snr(self, link: Channel = None, linear=False) -> float:
-=======
     def snr(self, link: Channel | str = None, linear=False) -> float:
->>>>>>> da8d69b7
         """Get the signal-to-noise ratio (SNR) of the link."""
         if link is None:
             return {link: self.snr(link, linear=linear) for link in self.links.values()}
