--- conflicted
+++ resolved
@@ -32,17 +32,10 @@
         self.K = 10 ** (K / 10)  # Convert K-factor to linear scale
         self.nearfield = nearfield
         if nearfield:
-<<<<<<< HEAD
             self.los = SphericalWaveChannel(tx, rx, path_loss, seed=self.seed)
         else:
             self.los = LoSChannel(tx, rx, path_loss, seed=self.seed)
         self.nlos = RayleighChannel(tx, rx, path_loss, seed=self.seed)
-=======
-            self.los = SphericalWave(tx, rx, path_loss, seed=self._seed)
-        else:
-            self.los = LoS(tx, rx, path_loss, seed=self._seed)
-        self.nlos = Rayleigh(tx, rx, path_loss, seed=self._seed)
->>>>>>> fbca9272
 
     def generate_channels(self, n_channels=1):
         """Generate multiple channel matrices with static LoS component."""
@@ -63,7 +56,7 @@
         )
         return self
 
-# add alias with deprecat warning
+# add alias with deprecate warning
 class Rician(RicianChannel):
     def __init__(self, *args, **kwargs):
         import warnings
